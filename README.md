--- conflicted
+++ resolved
@@ -1,5 +1,4 @@
 # Dev Metrics in Readme with added feature flags 🎌
-<<<<<<< HEAD
 
 ![Project Preview](https://user-images.githubusercontent.com/15426564/88030180-8e1c4780-cb58-11ea-8a8b-b3576dd73652.png)
 
@@ -9,8 +8,6 @@
   
   <h3 align="center">📌✨Awesome Readme Stats</h3>
 </p>
-=======
->>>>>>> 4175609b
 
 ----
 
@@ -68,37 +65,6 @@
 - Paste in your API key to start the analysis.
 
 ### Profile Repository
-
-<<<<<<< HEAD
-=======
-*If you're executing the workflow on your Profile Repository (`<username>/<username>`)*
-
-> You wouldn't need an GitHub Access Token since GitHub Actions already makes one for you.
-
-Here is a sample workflow file for you to get started:
-
-```yml
-name: Waka Readme
-
-on:
-  schedule:
-    # Runs at 12am IST
-    - cron: '30 18 * * *'
-
-jobs:
-  update-readme:
-    name: Update this repo's README
-    runs-on: ubuntu-latest
-    steps:
-      - uses: anmol098/waka-readme-stats@master
-        with:
-          WAKATIME_API_KEY: ${{ secrets.WAKATIME_API_KEY }}
-```
-
-### Other Repository (not Profile)
-
->>>>>>> 4175609b
-*If you're executing the workflow on another repo other than `<username>/<username>`*
 
 You'll need to get a [GitHub Access Token](https://docs.github.com/en/actions/configuring-and-managing-workflows/authenticating-with-the-github_token) with a `repo` scope and save it in the Repo Secrets `GH_TOKEN = <Your GitHub Access Token>`
 
