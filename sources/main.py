"""
Readme Development Metrics With waka time progress
"""
from asyncio import run
from datetime import datetime
from typing import Dict
from urllib.parse import quote

from humanize import intword, naturalsize, intcomma

from manager_download import init_download_manager, DownloadManager as DM
from manager_environment import EnvironmentManager as EM
from manager_github import init_github_manager, GitHubManager as GHM
from manager_file import init_localization_manager, FileManager as FM
from manager_debug import init_debug_manager, DebugManager as DBM
from graphics_chart_drawer import create_loc_graph, GRAPH_PATH
from yearly_commit_calculator import calculate_commit_data
from graphics_list_formatter import make_list, make_commit_day_time_list, make_language_per_repo_list


async def get_waka_time_stats(repositories: Dict, commit_dates: Dict) -> str:
    """
    Collects user info from wakatime.
    Info includes most common commit time, timezone, language, editors, projects and OSs.

    :param repositories: User repositories list.
    :param commit_dates: User commit data list.
    :returns: String representation of the info.
    """
    DBM.i("Adding short WakaTime stats...")
    stats = str()

    data = await DM.get_remote_json("waka_latest")
    if EM.SHOW_COMMIT or EM.SHOW_DAYS_OF_WEEK:  # if any on flag is turned on then we need to calculate the data and print accordingly
        DBM.i("Adding user commit day time info...")
        stats += f"{await make_commit_day_time_list(data['data']['timezone'], repositories, commit_dates)}\n\n"

    if EM.SHOW_TIMEZONE or EM.SHOW_LANGUAGE or EM.SHOW_EDITORS or EM.SHOW_PROJECTS or EM.SHOW_OS:
        no_activity = FM.t("No Activity Tracked This Week")
        stats += f"📊 **{FM.t('This Week I Spend My Time On')}** \n\n```text\n"

        if EM.SHOW_TIMEZONE:
            DBM.i("Adding user timezone info...")
            time_zone = data["data"]["timezone"]
            stats += f"🕑︎ {FM.t('Timezone')}: {time_zone}\n\n"

        if EM.SHOW_LANGUAGE:
            DBM.i("Adding user top languages info...")
            lang_list = no_activity if len(data["data"]["languages"]) == 0 else make_list(data["data"]["languages"])
            stats += f"💬 {FM.t('Languages')}: \n{lang_list}\n\n"

        if EM.SHOW_EDITORS:
            DBM.i("Adding user editors info...")
            edit_list = no_activity if len(data["data"]["editors"]) == 0 else make_list(data["data"]["editors"])
            stats += f"🔥 {FM.t('Editors')}: \n{edit_list}\n\n"

        if EM.SHOW_PROJECTS:
            DBM.i("Adding user projects info...")
            project_list = no_activity if len(data["data"]["projects"]) == 0 else make_list(data["data"]["projects"])
            stats += f"🐱‍💻 {FM.t('Projects')}: \n{project_list}\n\n"

        if EM.SHOW_OS:
            DBM.i("Adding user operating systems info...")
            os_list = no_activity if len(data["data"]["operating_systems"]) == 0 else make_list(data["data"]["operating_systems"])
            stats += f"💻 {FM.t('operating system')}: \n{os_list}\n\n"

        stats = f"{stats[:-1]}```\n\n"

    DBM.g("WakaTime stats added!")
    return stats


async def get_short_github_info() -> str:
    """
    Collects user info from GitHub public profile.
    The stats include: disk usage, contributions number, whether the user has opted to hire, public and private repositories number.

    :returns: String representation of the info.
    """
    DBM.i("Adding short GitHub info...")
    stats = f"**🐱 {FM.t('My GitHub Data')}** \n\n"

    DBM.i("Adding user disk usage info...")
    if GHM.USER.disk_usage is None:
        disk_usage = FM.t("Used in GitHub's Storage") % "?"
        DBM.p("Please add new github personal access token with user permission!")
    else:
        disk_usage = FM.t("Used in GitHub's Storage") % naturalsize(GHM.USER.disk_usage)
    stats += f"> 📦 {disk_usage} \n > \n"

    data = await DM.get_remote_json("github_stats")
    DBM.i("Adding contributions info...")
    if len(data["years"]) > 0:
        contributions = FM.t("Contributions in the year") % (intcomma(data["years"][0]["total"]), data["years"][0]["year"])
        stats += f"> 🏆 {contributions}\n > \n"
    else:
        DBM.p("GitHub contributions data unavailable!")

    DBM.i("Adding opted for hire info...")
    opted_to_hire = GHM.USER.hireable
    if opted_to_hire:
        stats += f"> 💼 {FM.t('Opted to Hire')}\n > \n"
    else:
        stats += f"> 🚫 {FM.t('Not Opted to Hire')}\n > \n"

    DBM.i("Adding public repositories info...")
    public_repo = GHM.USER.public_repos
    if public_repo != 1:
        stats += f"> 📜 {FM.t('public repositories') % public_repo} \n > \n"
    else:
        stats += f"> 📜 {FM.t('public repository') % public_repo} \n > \n"

    DBM.i("Adding private repositories info...")
    private_repo = GHM.USER.owned_private_repos if GHM.USER.owned_private_repos is not None else 0
    if public_repo != 1:
        stats += f"> 🔑 {FM.t('private repositories') % private_repo} \n > \n"
    else:
        stats += f"> 🔑 {FM.t('private repository') % private_repo} \n > \n"

    DBM.g("Short GitHub info added!")
    return stats


async def collect_user_repositories() -> Dict:
    """
    Collects information about all the user repositories available.

    :returns: Complete list of user repositories.
    """
    DBM.i("Getting user repositories list...")
    repositories = await DM.get_remote_graphql("user_repository_list", username=GHM.USER.login, id=GHM.USER.node_id)
    repo_names = [repo["name"] for repo in repositories]
    DBM.g("\tUser repository list collected!")

    contributed = await DM.get_remote_graphql("repos_contributed_to", username=GHM.USER.login)
<<<<<<< HEAD
    contributed_nodes = [r for r in contributed["data"]["user"]["repositoriesContributedTo"]["nodes"] if r != None and r["name"] not in repo_names and not r["isFork"]]
=======
    contributed_nodes = [repo for repo in contributed if repo["name"] not in repo_names and not repo["isFork"]]
>>>>>>> 7fbe9b7d
    DBM.g("\tUser contributed to repository list collected!")

    return repositories + contributed_nodes


async def get_stats() -> str:
    """
    Creates new README.md content from all the acquired statistics from all places.
    The readme includes data from wakatime, contributed lines of code number, GitHub profile info and last updated date.

    :returns: String representation of README.md contents.
    """
    DBM.i("Collecting stats for README...")

    stats = str()
    repositories = await collect_user_repositories()

    if EM.SHOW_LINES_OF_CODE or EM.SHOW_LOC_CHART or EM.SHOW_COMMIT or EM.SHOW_DAYS_OF_WEEK:  # calculate commit data if any one of these is enabled
        yearly_data, commit_data = await calculate_commit_data(repositories)
    else:
        yearly_data, commit_data = dict(), dict()
        DBM.w("User yearly data not needed, skipped.")

    if EM.SHOW_TOTAL_CODE_TIME:
        DBM.i("Adding total code time info...")
        data = await DM.get_remote_json("waka_all")
        stats += f"![Code Time](http://img.shields.io/badge/{quote('Code Time')}-{quote(str(data['data']['text']))}-blue)\n\n"

    if EM.SHOW_PROFILE_VIEWS:
        DBM.i("Adding profile views info...")
        data = GHM.REMOTE.get_views_traffic(per="week")
        stats += f"![Profile Views](http://img.shields.io/badge/{quote(FM.t('Profile Views'))}-{data['count']}-blue)\n\n"

    if EM.SHOW_LINES_OF_CODE:
        DBM.i("Adding lines of code info...")
        total_loc = sum([yearly_data[y][q][d]["add"] for y in yearly_data.keys() for q in yearly_data[y].keys() for d in yearly_data[y][q].keys()])
        data = f"{intword(total_loc)} {FM.t('Lines of code')}"
        stats += f"![Lines of code](https://img.shields.io/badge/{quote(FM.t('From Hello World I have written'))}-{quote(data)}-blue)\n\n"

    if EM.SHOW_SHORT_INFO:
        stats += await get_short_github_info()

    stats += await get_waka_time_stats(repositories, commit_data)

    if EM.SHOW_LANGUAGE_PER_REPO:
        DBM.i("Adding language per repository info...")
        stats += f"{make_language_per_repo_list(repositories)}\n\n"

    if EM.SHOW_LOC_CHART:
        await create_loc_graph(yearly_data, GRAPH_PATH)
        stats += f"**{FM.t('Timeline')}**\n\n{GHM.update_chart('Lines of Code', GRAPH_PATH)}"

    if EM.SHOW_UPDATED_DATE:
        DBM.i("Adding last updated time...")
        stats += f"\n Last Updated on {datetime.now().strftime(EM.UPDATED_DATE_FORMAT)} UTC"

    DBM.g("Stats for README collected!")
    return stats


async def main():
    """
    Application main function.
    Initializes all managers, collects user info and updates README.md if necessary.
    """
    init_github_manager()
    await init_download_manager(GHM.USER.login)
    init_localization_manager()
    DBM.i("Managers initialized.")

    stats = await get_stats()
    if not EM.DEBUG_RUN:
        GHM.update_readme(stats)
        GHM.commit_update()
    else:
        GHM.set_github_output(stats)
    await DM.close_remote_resources()


if __name__ == "__main__":
    init_debug_manager()
    start_time = datetime.now()
    DBM.g("Program execution started at $date.", date=start_time)
    run(main())
    end_time = datetime.now()
    DBM.g("Program execution finished at $date.", date=end_time)
    DBM.p("Program finished in $time.", time=end_time - start_time)<|MERGE_RESOLUTION|>--- conflicted
+++ resolved
@@ -133,11 +133,8 @@
     DBM.g("\tUser repository list collected!")
 
     contributed = await DM.get_remote_graphql("repos_contributed_to", username=GHM.USER.login)
-<<<<<<< HEAD
-    contributed_nodes = [r for r in contributed["data"]["user"]["repositoriesContributedTo"]["nodes"] if r != None and r["name"] not in repo_names and not r["isFork"]]
-=======
-    contributed_nodes = [repo for repo in contributed if repo["name"] not in repo_names and not repo["isFork"]]
->>>>>>> 7fbe9b7d
+
+    contributed_nodes = [repo for repo in contributed if repo != None and repo["name"] not in repo_names and not repo["isFork"]]
     DBM.g("\tUser contributed to repository list collected!")
 
     return repositories + contributed_nodes
