--- conflicted
+++ resolved
@@ -143,13 +143,8 @@
 
     if EM.SHOW_PROFILE_VIEWS:
         DBM.i("Adding profile views info...")
-<<<<<<< HEAD
         data = GHM.REMOTE.get_views_traffic(per="week")
-        stats += f"![Profile Views](http://img.shields.io/badge/{quote(LM.t('Profile Views'))}-{data['count']}-blue)\n\n"
-=======
-        data = GHM.REPO.get_views_traffic(per="week")
         stats += f"![Profile Views](http://img.shields.io/badge/{quote(FM.t('Profile Views'))}-{data['count']}-blue)\n\n"
->>>>>>> 356e4437
 
     if EM.SHOW_LINES_OF_CODE:
         DBM.i("Adding lines of code info...")
